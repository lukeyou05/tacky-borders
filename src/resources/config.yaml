# watch_config_changes: Automatically reload borders whenever the config file is modified.
watch_config_changes: True

# Global configuration options
global:
  # border_width: Width of the border (in pixels)
  border_width: 3

  # border_offset: Offset of the border from the window edges (in pixels)
  #   - Negative values shrink the border inwards
  #   - Positive values expand the border outwards
  border_offset: -1

  # border-radius: Radius of the border's corners. Supported values:
  #   - Auto: Automatically determine the radius
  #   - Square: Sharp corners (radius = 0)
  #   - Round: Fully rounded corners
  #   - RoundSmall: Slightly rounded corners
  #   - Or specify any numeric value for a custom radius
  border_radius: Auto

  # active_color: the color of the active window's border
  # inactive_color: the color of the inactive window's border
  #
  # Supported color types:
  #   - Solid: Use a hex code or "accent"
  #       Example:
  #         active_color: "#ffffff"
  #         OR
  #         active_color: "accent"
  #   - Gradient: Define colors and direction
  #       Example:
  #         active_color:
  #           colors: ["#000000", "#ffffff"]
  #           direction: 45deg
  #         OR
  #         active_color:
  #           colors: ["#000000", "#ffffff"]
  #           direction:
  #             start: [0.0, 1.0]
  #             end: [1.0, 0.0]
  #       NOTE: [0.0, 0.0] = top-left, [1.0, 1.0] = bottom-right
  active_color:
    colors: ["#6274e7", "#8752a3"]
    direction: 45deg

  inactive_color:
    colors: ["#30304f", "#363c69"]
    direction:
      start: [0.0, 1.0]
      end: [1.0, 0.0]

  # komorebi_colors: Additional integration for komorebi's special window kinds.
  #   - active_color is used for komorebi's "Single" window kind.
  #   - inactive_color is used for komorebi's "Unfocused" window kind.
  komorebi_colors:
    stack_color: "#e762b7"
    monocle_color: "#62e793"
    floating_color: "#f5f5a5"
<<<<<<< HEAD
    enabled: True
=======
    enabled: False
>>>>>>> 40ad940c

  # animations: Configure animation behavior for window borders
  #   active: Animations for active windows
  #   inactive: Animations for inactive windows
  #   fps: Animation frame rate
  #
  # Supported animation types:
  #   - Spiral
  #   - ReverseSpiral
  #   - Fade
  #
  # Specify animation types and parameters as follows:
  #   active:
  #     - type: Spiral
  #       duration: 1800
  #       easing: Linear
  #
  #     - type: Fade
  #       duration: 200
  #       easing: EaseInOutQuad
  #
  # NOTE: Spiral animations may be resource-intensive on low-end systems.
  animations:
    active:
      - type: ReverseSpiral
        duration: 1800
        easing: EaseInOutQuad

      - type: Fade
        duration: 200
        easing: EaseInOutQuad

    inactive:
      - type: Spiral
        duration: 1800
        easing: EaseInOutQuad

      - type: Fade
        duration: 200
        easing: EaseInOutQuad

    fps: 60
    enabled: False

  # initialize_delay: Time (in ms) before the border appears after opening a new window
  # unminimize_delay: Time (in ms) before the border appears after unminimizing a window
  #
  # These settings help accommodate window animations (e.g., open or unminimize animations).
  # If window animations are disabled, set these to 0.
  #
  # These can also be used to accomodate border animations (e.g., fade animations).
  initialize_delay: 200
  unminimize_delay: 150

  # effects: Configure Direct2D effects for the window
  #   active: Effects for active windows
  #   inactive: Effects for inactive windows
  #
  # Supported effect types:
  #   - Shadow
  #   - Glow
  #
  # Specify effect types and parameters as follows:
  #   active:
  #    - type: Shadow
  #      std_dev: 32.0
  #      opacity: 0.75
  #      translation:
  #        x: 0
  #        y: 20
  #
  #    - type: Glow
  #      std_dev: 16.0
  #      opacity: 0.5
  #
  # NOTE: These effects GREATLY increase CPU and GPU usage.
  # I advise against using effects and animations at the same time.
  effects:
    active:
      - type: Shadow
        std_dev: 32.0
        opacity: 0.75
        translation:
          x: 0
          y: 20

      - type: Glow
        std_dev: 16.0
        opacity: 0.5

    inactive:
      - type: Shadow
        std_dev: 32.0
        opacity: 0.75
        translation:
          x: 0
          y: 20

      - type: Glow
        std_dev: 16.0
        opacity: 0.5

    enabled: False

  # initialize_delay: Time (in ms) before the border appears after opening a new window
  # unminimize_delay: Time (in ms) before the border appears after unminimizing a window
  #
  # These settings help accommodate window animations (e.g., open or unminimize animations).
  # If window animations are disabled, set these to 0.
  #
  # These can also be used to accomodate border animations (e.g., fade animations).
  initialize_delay: 200
  unminimize_delay: 150

# Per-application configuration overrides
window_rules:
  - match: Class
    name: "Windows.UI.Core.CoreWindow"
    enabled: False

  - match: Class
    name: "XamlExplorerHostIslandWindow"
    enabled: False

  - match: Title
    strategy: Contains
    name: "Zebar"
    enabled: False

  - match: Title
    name: "komorebi-bar"
    enabled: False

  - match: Title
    name: "keyviz"
    enabled: False

  - match: Title
    name: "Picture-in-Picture"
    enabled: False

  # Example rule:
  # - match: Class                   # Match based on Class or Title
  #   name: "MozillaWindowClass"     # Class or title name to match
  #   strategy: Equals               # Matching strategy: Equals, Contains, or Regex (default: Equals)
  #   enabled: True                  # Border enabled: True, False, or Auto (default: Auto)
  #
  # Notes:
  #   - Any option in the global config can also be defined in window_rules.
  #   - If not defined in a rule, settings will fall back to global config values.<|MERGE_RESOLUTION|>--- conflicted
+++ resolved
@@ -57,11 +57,7 @@
     stack_color: "#e762b7"
     monocle_color: "#62e793"
     floating_color: "#f5f5a5"
-<<<<<<< HEAD
-    enabled: True
-=======
-    enabled: False
->>>>>>> 40ad940c
+    enabled: False
 
   # animations: Configure animation behavior for window borders
   #   active: Animations for active windows
